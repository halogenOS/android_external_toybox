--- conflicted
+++ resolved
@@ -17,13 +17,7 @@
 #define FOR_getprop
 #include "toys.h"
 
-<<<<<<< HEAD
-#if defined(__ANDROID__)
-
-#include <cutils/properties.h>
-=======
 #include <sys/system_properties.h>
->>>>>>> 8ddfb71b
 
 #include <selinux/android.h>
 #include <selinux/label.h>
@@ -112,12 +106,4 @@
     }
   }
   if (CFG_TOYBOX_FREE && (toys.optflags & FLAG_Z)) selabel_close(TT.handle);
-}
-
-#else
-
-void getprop_main(void)
-{
-}
-
-#endif+}