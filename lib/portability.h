--- conflicted
+++ resolved
@@ -240,14 +240,10 @@
 //#define strncpy(...) @@strncpyisbadmmkay@@
 //#define strncat(...) @@strncatisbadmmkay@@
 
-<<<<<<< HEAD
-#if CFG_TOYBOX_ANDROID_SCHEDPOLICY && defined(__BIONIC__)
-=======
 // Support building the Android tools on glibc, so hermetic AOSP builds can
 // use toybox before they're ready to switch to host bionic.
 #ifdef __BIONIC__
 #include <android/log.h>
->>>>>>> 92b359f0
 #include <cutils/sched_policy.h>
 #include <sys/system_properties.h>
 #else
